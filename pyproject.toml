[build-system]
requires = ["pdm-backend"]
build-backend = "pdm.backend"

[project]
name = "aria2p"
description = "Command-line tool and library to interact with an aria2c daemon process with JSON-RPC."
authors = [{name = "Timothée Mazzucotelli", email = "pawamoy@pm.me"}]
license = {text = "ISC"}
readme = "README.md"
requires-python = ">=3.8"
keywords = ["aria2", "aria2c", "aria2-cli"]
dynamic = ["version"]
classifiers = [
    "Development Status :: 4 - Beta",
    "Intended Audience :: Developers",
    "Programming Language :: Python",
    "Programming Language :: Python :: 3",
    "Programming Language :: Python :: 3 :: Only",
    "Programming Language :: Python :: 3.8",
    "Programming Language :: Python :: 3.9",
    "Programming Language :: Python :: 3.10",
    "Programming Language :: Python :: 3.11",
    "Programming Language :: Python :: 3.12",
    "Topic :: Utilities",
    "Typing :: Typed",
]
dependencies = [
    "appdirs>=1.4",
    "loguru>=0.5",
    "requests>=2.19",
    "tomli>=2.0.1",
    "websocket-client>=0.58",
]

[project.optional-dependencies]
tui = [
    "asciimatics>=1.13",
    "pyperclip>=1.8",
]

[project.urls]
Homepage = "https://pawamoy.github.io/aria2p"
Documentation = "https://pawamoy.github.io/aria2p"
Changelog = "https://pawamoy.github.io/aria2p/changelog"
Repository = "https://github.com/pawamoy/aria2p"
Issues = "https://github.com/pawamoy/aria2p/issues"
Discussions = "https://github.com/pawamoy/aria2p/discussions"
Gitter = "https://gitter.im/aria2p/community"
Funding = "https://github.com/sponsors/pawamoy"

[project.scripts]
aria2p = "aria2p.cli.main:main"

[tool.pdm]
version = {source = "scm"}
plugins = [
    "pdm-multirun",
]

[tool.pdm.build]
package-dir = "src"
editable-backend = "editables"

[tool.pdm.dev-dependencies]
duty = ["duty>=0.10"]
ci-quality = ["aria2p[duty,docs,quality,typing,security]"]
ci-tests = ["aria2p[duty,tests]"]
docs = [
    "black>=23.1",
    "markdown-callouts>=0.2",
    "markdown-exec>=0.5",
    "mkdocs>=1.5",
    "mkdocs-coverage>=0.2",
    "mkdocs-gen-files>=0.3",
    "mkdocs-git-committers-plugin-2>=1.1",
    "mkdocs-literate-nav>=0.4",
    "mkdocs-material>=7.3",
    "mkdocs-minify-plugin>=0.6.4",
    "mkdocstrings[python]>=0.18",
<<<<<<< HEAD
    "markdown-callouts>=0.2",
    "markdown-exec>=0.5",
    "tomli>=2.0.1",
=======
    "toml>=0.10",
>>>>>>> 4f394fc5
]
maintain = [
    "black>=23.1",
    "blacken-docs>=1.13",
    "git-changelog>=1.0",
]
quality = [
    "ruff>=0.0.246",
]
tests = [
    "fastapi~=0.61",
    "psutil>=5.9.5",
    "pytest>=6.2",
    "pytest-cov>=3.0",
    "pytest-randomly>=3.10",
    "pytest-rerunfailures~=9.1",
    "pytest-xdist>=2.4",
    "responses~=0.10",
    "uvicorn~=0.12",
]
typing = [
    "mypy>=0.910",
    "types-markdown>=3.3",
<<<<<<< HEAD
=======
    "types-pyyaml>=6.0",
    "types-toml>=0.10",
>>>>>>> 4f394fc5
    "types-setuptools",
    "types-requests",
]
security = [
    "safety>=2",
]<|MERGE_RESOLUTION|>--- conflicted
+++ resolved
@@ -78,13 +78,7 @@
     "mkdocs-material>=7.3",
     "mkdocs-minify-plugin>=0.6.4",
     "mkdocstrings[python]>=0.18",
-<<<<<<< HEAD
-    "markdown-callouts>=0.2",
-    "markdown-exec>=0.5",
-    "tomli>=2.0.1",
-=======
-    "toml>=0.10",
->>>>>>> 4f394fc5
+    "tomli>=2.0; python_version < '3.11'",
 ]
 maintain = [
     "black>=23.1",
@@ -108,12 +102,7 @@
 typing = [
     "mypy>=0.910",
     "types-markdown>=3.3",
-<<<<<<< HEAD
-=======
     "types-pyyaml>=6.0",
-    "types-toml>=0.10",
->>>>>>> 4f394fc5
-    "types-setuptools",
     "types-requests",
 ]
 security = [
