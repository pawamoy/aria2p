[build-system]
requires = ["pdm-backend"]
build-backend = "pdm.backend"

[project]
name = "aria2p"
description = "Command-line tool and library to interact with an aria2c daemon process with JSON-RPC."
authors = [{name = "Timothée Mazzucotelli", email = "pawamoy@pm.me"}]
license = {text = "ISC"}
readme = "README.md"
requires-python = ">=3.8"
keywords = ["aria2", "aria2c", "aria2-cli"]
dynamic = ["version"]
classifiers = [
    "Development Status :: 4 - Beta",
    "Intended Audience :: Developers",
    "Programming Language :: Python",
    "Programming Language :: Python :: 3",
    "Programming Language :: Python :: 3 :: Only",
    "Programming Language :: Python :: 3.8",
    "Programming Language :: Python :: 3.9",
    "Programming Language :: Python :: 3.10",
    "Programming Language :: Python :: 3.11",
    "Programming Language :: Python :: 3.12",
    "Topic :: Utilities",
    "Typing :: Typed",
]
dependencies = [
    "appdirs>=1.4",
    "loguru>=0.5",
    "requests>=2.19",
    "tomli>=2.0; python_version < '3.11'",
    "websocket-client>=0.58",
]

[project.optional-dependencies]
tui = [
    "asciimatics>=1.13",
    "pyperclip>=1.8",
]

[project.urls]
Homepage = "https://pawamoy.github.io/aria2p"
Documentation = "https://pawamoy.github.io/aria2p"
Changelog = "https://pawamoy.github.io/aria2p/changelog"
Repository = "https://github.com/pawamoy/aria2p"
Issues = "https://github.com/pawamoy/aria2p/issues"
Discussions = "https://github.com/pawamoy/aria2p/discussions"
Gitter = "https://gitter.im/aria2p/community"
Funding = "https://github.com/sponsors/pawamoy"

[project.scripts]
aria2p = "aria2p.cli.main:main"

[tool.pdm]
version = {source = "scm"}
plugins = [
    "pdm-multirun",
]

[tool.pdm.build]
package-dir = "src"
editable-backend = "editables"

[tool.pdm.dev-dependencies]
duty = ["duty>=0.10"]
ci-quality = ["aria2p[duty,docs,quality,typing,security]"]
ci-tests = ["aria2p[duty,tests]"]
docs = [
    "black>=23.1",
    "markdown-callouts>=0.2",
    "markdown-exec>=0.5",
    "mkdocs>=1.5",
    "mkdocs-coverage>=0.2",
    "mkdocs-gen-files>=0.3",
    "mkdocs-git-committers-plugin-2>=1.1",
    "mkdocs-literate-nav>=0.4",
    "mkdocs-material>=7.3",
    "mkdocs-minify-plugin>=0.6.4",
    "mkdocstrings[python]>=0.18",
    "tomli>=2.0; python_version < '3.11'",
]
maintain = [
    "black>=23.1",
    "blacken-docs>=1.13",
    "git-changelog>=1.0",
]
quality = [
    "ruff>=0.0",
]
tests = [
    "fastapi>=0.100",
    "psutil>=5.9.5",
    "pytest>=6.2",
    "pytest-cov>=3.0",
    "pytest-randomly>=3.10",
    "pytest-rerunfailures>=9.1",
    "pytest-xdist>=2.4",
    "responses>=0.23",
    "uvicorn>=0.23",
]
typing = [
    "mypy>=0.910",
    "types-markdown>=3.3",
    "types-pyyaml>=6.0",
<<<<<<< HEAD
    "types-requests>=2.31",
=======
    "types-requests",
>>>>>>> 8effdac3
]
security = [
    "safety>=2.3",
]<|MERGE_RESOLUTION|>--- conflicted
+++ resolved
@@ -103,11 +103,7 @@
     "mypy>=0.910",
     "types-markdown>=3.3",
     "types-pyyaml>=6.0",
-<<<<<<< HEAD
     "types-requests>=2.31",
-=======
-    "types-requests",
->>>>>>> 8effdac3
 ]
 security = [
     "safety>=2.3",
